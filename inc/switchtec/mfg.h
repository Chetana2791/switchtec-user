/*
 * Microsemi Switchtec(tm) PCIe Management Library
 * Copyright (c) 2019, Microsemi Corporation
 *
 * Permission is hereby granted, free of charge, to any person obtaining a
 * copy of this software and associated documentation files (the "Software"),
 * to deal in the Software without restriction, including without limitation
 * the rights to use, copy, modify, merge, publish, distribute, sublicense,
 * and/or sell copies of the Software, and to permit persons to whom the
 * Software is furnished to do so, subject to the following conditions:
 *
 * The above copyright notice and this permission notice shall be included
 * in all copies or substantial portions of the Software.
 *
 * THE SOFTWARE IS PROVIDED "AS IS", WITHOUT WARRANTY OF ANY KIND, EXPRESS
 * OR IMPLIED, INCLUDING BUT NOT LIMITED TO THE WARRANTIES OF MERCHANTABILITY,
 * FITNESS FOR A PARTICULAR PURPOSE AND NONINFRINGEMENT. IN NO EVENT SHALL
 * THE AUTHORS OR COPYRIGHT HOLDERS BE LIABLE FOR ANY CLAIM, DAMAGES OR
 * OTHER LIABILITY, WHETHER IN AN ACTION OF CONTRACT, TORT OR OTHERWISE,
 * ARISING FROM, OUT OF OR IN CONNECTION WITH THE SOFTWARE OR THE USE OR
 * OTHER DEALINGS IN THE SOFTWARE.
 *
 */

#ifndef LIBSWITCHTEC_MFG_H
#define LIBSWITCHTEC_MFG_H

#define SWITCHTEC_MB_LOG_LEN	64
#define SWITCHTEC_KMSK_LEN	64
#define SWITCHTEC_KMSK_NUM	4

struct switchtec_sn_ver_info {
	uint32_t chip_serial;
	uint32_t ver_km;
	uint32_t ver_bl2;
	uint32_t ver_main;
	uint32_t ver_sec_unlock;
};
enum switchtec_debug_mode {
	SWITCHTEC_DEBUG_MODE_ENABLED,
	SWITCHTEC_DEBUG_MODE_DISABLED_BUT_ENABLE_ALLOWED,
	SWITCHTEC_DEBUG_MODE_DISABLED
};

enum switchtec_secure_state {
	SWITCHTEC_UNINITIALIZED_UNSECURED,
	SWITCHTEC_INITIALIZED_UNSECURED,
	SWITCHTEC_INITIALIZED_SECURED,
	SWITCHTEC_SECURE_STATE_UNKNOWN = 0xff,
};

enum switchtec_spi_clk_rate {
	SWITCHTEC_SPI_RATE_100M = 1,
	SWITCHTEC_SPI_RATE_67M,
	SWITCHTEC_SPI_RATE_50M,
	SWITCHTEC_SPI_RATE_40M,
	SWITCHTEC_SPI_RATE_33_33M,
	SWITCHTEC_SPI_RATE_28_57M,
	SWITCHTEC_SPI_RATE_25M,
	SWITCHTEC_SPI_RATE_22_22M,
	SWITCHTEC_SPI_RATE_20M,
	SWITCHTEC_SPI_RATE_18_18M
};

struct switchtec_security_cfg_stat {
	uint8_t basic_setting_valid;
	uint8_t public_key_exp_valid;
	uint8_t public_key_num_valid;
	uint8_t public_key_ver_valid;
	uint8_t public_key_valid;

	enum switchtec_debug_mode debug_mode;
	enum switchtec_secure_state secure_state;

	uint8_t jtag_lock_after_reset;
	uint8_t jtag_lock_after_bl1;
	uint8_t jtag_bl1_unlock_allowed;
	uint8_t jtag_post_bl1_unlock_allowed;

	enum switchtec_spi_clk_rate spi_clk_rate;
	uint32_t i2c_recovery_tmo;
	uint32_t i2c_port;
	uint32_t i2c_addr;
	uint32_t i2c_cmd_map;
	uint32_t public_key_exponent;
	uint32_t public_key_num;
	uint32_t public_key_ver;

	uint8_t public_key[SWITCHTEC_KMSK_NUM][SWITCHTEC_KMSK_LEN];
};

enum switchtec_active_index_id {
	SWITCHTEC_ACTIVE_INDEX_0 = 0,
	SWITCHTEC_ACTIVE_INDEX_1 = 1,
	SWITCHTEC_ACTIVE_INDEX_NOT_SET = 0xfe
};

struct switchtec_active_index {
	enum switchtec_active_index_id bl2;
	enum switchtec_active_index_id firmware;
	enum switchtec_active_index_id config;
	enum switchtec_active_index_id keyman;
};

enum switchtec_bl2_recovery_mode {
	SWITCHTEC_BL2_RECOVERY_I2C = 1,
	SWITCHTEC_BL2_RECOVERY_XMODEM = 2,
	SWITCHTEC_BL2_RECOVERY_I2C_AND_XMODEM = 3
};

int switchtec_sn_ver_get(struct switchtec_dev *dev,
			 struct switchtec_sn_ver_info *info);
int switchtec_security_config_get(struct switchtec_dev *dev,
			          struct switchtec_security_cfg_stat *state);
int switchtec_mailbox_to_file(struct switchtec_dev *dev, int fd);
int switchtec_active_image_index_get(struct switchtec_dev *dev,
				     struct switchtec_active_index *index);
int switchtec_active_image_index_set(struct switchtec_dev *dev,
				     struct switchtec_active_index *index);
<<<<<<< HEAD
int switchtec_fw_exec(struct switchtec_dev *dev,
		      enum switchtec_bl2_recovery_mode recovery_mode);
=======
int switchtec_boot_resume(struct switchtec_dev *dev);
>>>>>>> 32520b6b

#endif // LIBSWITCHTEC_MFG_H<|MERGE_RESOLUTION|>--- conflicted
+++ resolved
@@ -117,11 +117,8 @@
 				     struct switchtec_active_index *index);
 int switchtec_active_image_index_set(struct switchtec_dev *dev,
 				     struct switchtec_active_index *index);
-<<<<<<< HEAD
 int switchtec_fw_exec(struct switchtec_dev *dev,
 		      enum switchtec_bl2_recovery_mode recovery_mode);
-=======
 int switchtec_boot_resume(struct switchtec_dev *dev);
->>>>>>> 32520b6b
 
 #endif // LIBSWITCHTEC_MFG_H