--- conflicted
+++ resolved
@@ -77,11 +77,8 @@
 	MRPC_SECURITY_CONFIG_GET = 257,
 	MRPC_ACT_IMG_IDX_GET = 261,
 	MRPC_ACT_IMG_IDX_SET = 262,
-<<<<<<< HEAD
 	MRPC_FW_TX = 263,
-=======
 	MRPC_MAILBOX_GET = 264,
->>>>>>> c2d098b7
 	MRPC_SN_VER_GET = 265,
 };
 
